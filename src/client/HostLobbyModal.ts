import { LitElement, html, css } from "lit";
import { customElement, property, state } from "lit/decorators.js";
import { Difficulty, GameMapType, GameType } from "../core/game/Game";
import { GameConfig, GameInfo } from "../core/Schemas";
import { consolex } from "../core/Consolex";
import "./components/Difficulties";
import { DifficultyDescription } from "./components/Difficulties";
import "./components/Maps";
import { generateID } from "../core/Util";
<<<<<<< HEAD
import { getConfig, getServerConfig } from "../core/configuration/Config";
import randomMap from "../../resources/images/RandomMap.png";
=======
import {
  getConfig,
  getServerConfigFromClient,
} from "../core/configuration/Config";
>>>>>>> 1dc78646

@customElement("host-lobby-modal")
export class HostLobbyModal extends LitElement {
  @state() private isModalOpen = false;
  @state() private selectedMap: GameMapType = GameMapType.World;
  @state() private selectedDifficulty: Difficulty = Difficulty.Medium;
  @state() private disableNPCs = false;
  @state() private bots: number = 400;
  @state() private infiniteGold: boolean = false;
  @state() private infiniteTroops: boolean = false;
  @state() private instantBuild: boolean = false;
  @state() private lobbyId = "";
  @state() private copySuccess = false;
  @state() private players: string[] = [];
  @state() private useRandomMap: boolean = false;

  private playersInterval = null;
  // Add a new timer for debouncing bot changes
  private botsUpdateTimer: number | null = null;

  static styles = css`
    .modal-overlay {
      display: none;
      position: fixed;
      z-index: 1000;
      left: 0;
      top: 0;
      width: 100%;
      height: 100%;
      background-color: rgba(0, 0, 0, 0.5);
      overflow-y: auto;
      display: flex;
      align-items: center;
      justify-content: center;
    }

    .modal-content {
      background-color: rgb(35 35 35 / 0.8);
      -webkit-backdrop-filter: blur(12px);
      backdrop-filter: blur(12px);
      color: white;
      padding: 20px;
      border-radius: 8px;
      width: 80%;
      max-width: 1280px;
      max-height: 80vh;
      overflow-y: auto;
      text-align: center;
      box-shadow: 0 0 40px rgba(0, 0, 0, 0.5);
      border: 1px solid rgba(255, 255, 255, 0.2);
      backdrop-filter: blur(8px);
      position: relative;
    }

    /* Add custom scrollbar styles */
    .modal-content::-webkit-scrollbar {
      width: 8px;
    }

    .modal-content::-webkit-scrollbar-track {
      background: rgba(0, 0, 0, 0.1);
      border-radius: 4px;
    }

    .modal-content::-webkit-scrollbar-thumb {
      background: rgba(255, 255, 255, 0.2);
      border-radius: 4px;
    }

    .modal-content::-webkit-scrollbar-thumb:hover {
      background: rgba(255, 255, 255, 0.3);
    }

    .title {
      font-size: 28px;
      color: #fff;
      font-weight: 600;
      display: flex;
      align-items: center;
      justify-content: center;
      padding: 0 0 0 20px;
    }

    .close {
      position: sticky;
      top: 0px;
      right: 0px;
      color: #aaa;
      float: right;
      font-size: 28px;
      font-weight: bold;
      cursor: pointer;
    }

    .close:hover,
    .close:focus {
      color: white;
      text-decoration: none;
      cursor: pointer;
    }

    .start-game-button {
      width: 100%;
      max-width: 300px;
      padding: 15px 20px;
      font-size: 16px;
      cursor: pointer;
      background-color: #007bff;
      color: white;
      border: none;
      border-radius: 8px;
      transition: background-color 0.3s;
      display: inline-block;
      margin: 0 0 20px 0;
    }

    .start-game-button:not(:disabled):hover {
      background-color: #0056b3;
    }

    .start-game-button:disabled {
      background: linear-gradient(to right, #4a4a4a, #3d3d3d);
      opacity: 0.7;
      cursor: not-allowed;
    }

    .options-layout {
      display: grid;
      grid-template-columns: 1fr;
      gap: 24px;
      margin: 24px 0;
    }

    .options-section {
      background: rgba(0, 0, 0, 0.2);
      padding: 12px 24px 24px 24px;
      border-radius: 12px;
    }

    .option-title {
      margin: 0 0 16px 0;
      font-size: 20px;
      color: #fff;
      text-align: center;
    }

    .option-cards {
      display: flex;
      flex-direction: row;
      flex-wrap: wrap;
      justify-content: center;
      gap: 16px;
    }

    .option-card {
      width: 100%;
      min-width: 100px;
      max-width: 120px;
      padding: 4px 4px 0 4px;
      display: flex;
      flex-direction: column;
      align-items: center;
      justify-content: space-between;
      background: rgba(30, 30, 30, 0.95);
      border: 2px solid rgba(255, 255, 255, 0.1);
      border-radius: 12px;
      cursor: pointer;
      transition: all 0.2s ease-in-out;
    }

    .option-card:hover {
      transform: translateY(-2px);
      border-color: rgba(255, 255, 255, 0.3);
      background: rgba(40, 40, 40, 0.95);
    }

    .option-card.selected {
      border-color: #4a9eff;
      background: rgba(74, 158, 255, 0.1);
    }

    .option-card-title {
      font-size: 14px;
      color: #aaa;
      text-align: center;
      margin: 0 0 4px 0;
    }

    .option-image {
      width: 100%;
      aspect-ratio: 4/2;
      color: #aaa;
      transition: transform 0.2s ease-in-out;
      border-radius: 8px;
      background-color: rgba(255, 255, 255, 0.1);
      font-size: 14px;
      display: flex;
      align-items: center;
      justify-content: center;
    }
    .option-card input[type="checkbox"] {
      display: none;
    }

    label.option-card:hover {
      transform: none;
    }

    .checkbox-icon {
      width: 16px;
      height: 16px;
      border: 2px solid #aaa;
      border-radius: 6px;
      margin: 4px;
      display: flex;
      align-items: center;
      justify-content: center;
      transition: all 0.2s ease-in-out;
    }

    .option-card.selected .checkbox-icon {
      border-color: #4a9eff;
      background: #4a9eff;
    }

    .option-card.selected .checkbox-icon::after {
      content: "✓";
      color: white;
    }
    /* HostLobbyModal css */
    .clipboard-icon {
      display: flex;
      align-items: center;
      justify-content: center;
      color: #fff;
    }

    .copy-success {
      position: relative;
      transform: translateY(-10px);
      color: green;
      font-size: 14px;
      margin-top: 5px;
    }

    .copy-success-icon {
      width: 18px;
      height: 18px;
      color: #4caf50;
    }

    .lobby-id-box {
      display: flex;
      align-items: center;
      justify-content: center;
      gap: 10px;
      margin: 8px 0px 0px 0px;
    }

    .lobby-id-button {
      display: flex;
      align-items: center;
      gap: 8px;
      background: rgba(0, 0, 0, 0.2);
      padding: 8px 16px;
      border-radius: 6px;
      border: 1px solid rgba(255, 255, 255, 0.1);
      cursor: pointer;
      transition: all 0.2s ease-in-out;
    }

    .lobby-id-button:hover {
      background: rgba(0, 0, 0, 0.3);
      border-color: rgba(255, 255, 255, 0.2);
      transform: translateY(-1px);
    }

    .lobby-id {
      font-size: 14px;
      color: #fff;
      text-align: center;
    }

    .players-list {
      display: flex;
      flex-wrap: wrap;
      gap: 8px;
      justify-content: center;
      padding: 0 16px;
    }

    .player-tag {
      display: flex;
      align-items: center;
      justify-content: center;
      background: rgba(255, 255, 255, 0.1);
      padding: 4px 16px;
      border-radius: 16px;
      font-size: 14px;
      color: #fff;
      border: 1px solid rgba(255, 255, 255, 0.2);
    }

    #bots-count {
      width: 80%;
    }

    @media screen and (max-width: 768px) {
      .modal-content {
        max-height: calc(90vh - 42px);
        max-width: 100vw;
        width: 100%;
      }
  `;

  render() {
    return html`
      <div
        class="modal-overlay"
        style="display: ${this.isModalOpen ? "flex" : "none"}"
      >
        <div
          style="position: absolute; left: 0px; top: 0px; width: 100%; height: 100%;"
          class="${this.isModalOpen ? "" : "hidden"}"
          @click=${this.close}
        ></div>
        <div class="modal-content">
          <span class="close" @click=${this.close}>&times;</span>

          <div class="title">Private Lobby</div>
          <div class="lobby-id-box">
            <button
              class="lobby-id-button"
              @click=${this.copyToClipboard}
              ?disabled=${this.copySuccess}
            >
              <span class="lobby-id">${this.lobbyId}</span>
              ${this.copySuccess
                ? html`<span class="copy-success-icon">✓</span>`
                : html`
                    <svg
                      class="clipboard-icon"
                      stroke="currentColor"
                      fill="currentColor"
                      stroke-width="0"
                      viewBox="0 0 512 512"
                      height="18px"
                      width="18px"
                      xmlns="http://www.w3.org/2000/svg"
                    >
                      <path
                        d="M296 48H176.5C154.4 48 136 65.4 136 87.5V96h-7.5C106.4 96 88 113.4 88 135.5v288c0 22.1 18.4 40.5 40.5 40.5h208c22.1 0 39.5-18.4 39.5-40.5V416h8.5c22.1 0 39.5-18.4 39.5-40.5V176L296 48zm0 44.6l83.4 83.4H296V92.6zm48 330.9c0 4.7-3.4 8.5-7.5 8.5h-208c-4.4 0-8.5-4.1-8.5-8.5v-288c0-4.1 3.8-7.5 8.5-7.5h7.5v255.5c0 22.1 10.4 32.5 32.5 32.5H344v7.5zm48-48c0 4.7-3.4 8.5-7.5 8.5h-208c-4.4 0-8.5-4.1-8.5-8.5v-288c0-4.1 3.8-7.5 8.5-7.5H264v128h128v167.5z"
                      ></path>
                    </svg>
                  `}
            </button>
          </div>

          <div class="options-layout">
            <!-- Map Selection -->
            <div class="options-section">
              <div class="option-title">Map</div>
              <div class="option-cards">
                ${Object.entries(GameMapType)
                  .filter(([key]) => isNaN(Number(key)))
                  .map(
                    ([key, value]) => html`
                      <div @click=${() => this.handleMapSelection(value)}>
                        <map-display
                          .mapKey=${key}
                          .selected=${!this.useRandomMap &&
                          this.selectedMap === value}
                        ></map-display>
                      </div>
                    `,
                  )}
                <div
                  class="option-card random-map ${this.useRandomMap
                    ? "selected"
                    : ""}"
                  @click=${this.handleRandomMapToggle}
                >
                  <div class="option-image">
                    <img
                      src=${randomMap}
                      alt="Random Map"
                      style="width:100%; aspect-ratio: 4/2; object-fit:cover; border-radius:8px;"
                    />
                  </div>
                  <div class="option-card-title">Random</div>
                </div>
              </div>
            </div>

            <!-- Difficulty Selection -->
            <div class="options-section">
              <div class="option-title">Difficulty</div>
              <div class="option-cards">
                ${Object.entries(Difficulty)
                  .filter(([key]) => isNaN(Number(key)))
                  .map(
                    ([key, value]) => html`
                      <div
                        class="option-card ${this.selectedDifficulty === value
                          ? "selected"
                          : ""}"
                        @click=${() => this.handleDifficultySelection(value)}
                      >
                        <difficulty-display
                          .difficultyKey=${key}
                        ></difficulty-display>
                        <p class="option-card-title">
                          ${DifficultyDescription[key]}
                        </p>
                      </div>
                    `,
                  )}
              </div>
            </div>

            <!-- Game Options -->
            <div class="options-section">
              <div class="option-title">Options</div>
              <div class="option-cards">
                <label for="bots-count" class="option-card">
                  <input
                    type="range"
                    id="bots-count"
                    min="0"
                    max="400"
                    step="1"
                    @input=${this.handleBotsChange}
                    @change=${this.handleBotsChange}
                    .value="${String(this.bots)}"
                  />
                  <div class="option-card-title">
                    Bots: ${this.bots == 0 ? "Disabled" : this.bots}
                  </div>
                </label>

                <label
                  for="disable-npcs"
                  class="option-card ${this.disableNPCs ? "selected" : ""}"
                >
                  <div class="checkbox-icon"></div>
                  <input
                    type="checkbox"
                    id="disable-npcs"
                    @change=${this.handleDisableNPCsChange}
                    .checked=${this.disableNPCs}
                  />
                  <div class="option-card-title">Disable Nations</div>
                </label>

                <label
                  for="instant-build"
                  class="option-card ${this.instantBuild ? "selected" : ""}"
                >
                  <div class="checkbox-icon"></div>
                  <input
                    type="checkbox"
                    id="instant-build"
                    @change=${this.handleInstantBuildChange}
                    .checked=${this.instantBuild}
                  />
                  <div class="option-card-title">Instant build</div>
                </label>

                <label
                  for="infinite-gold"
                  class="option-card ${this.infiniteGold ? "selected" : ""}"
                >
                  <div class="checkbox-icon"></div>
                  <input
                    type="checkbox"
                    id="infinite-gold"
                    @change=${this.handleInfiniteGoldChange}
                    .checked=${this.infiniteGold}
                  />
                  <div class="option-card-title">Infinite gold</div>
                </label>

                <label
                  for="infinite-troops"
                  class="option-card ${this.infiniteTroops ? "selected" : ""}"
                >
                  <div class="checkbox-icon"></div>
                  <input
                    type="checkbox"
                    id="infinite-troops"
                    @change=${this.handleInfiniteTroopsChange}
                    .checked=${this.infiniteTroops}
                  />
                  <div class="option-card-title">Infinite troops</div>
                </label>
              </div>
            </div>

            <!-- Lobby Selection -->
            <div class="options-section">
              <div class="option-title">
                ${this.players.length}
                ${this.players.length === 1 ? "Player" : "Players"}
              </div>

              <div class="players-list">
                ${this.players.map(
                  (player) => html`<span class="player-tag">${player}</span>`,
                )}
              </div>
            </div>
          </div>
          <button
            @click=${this.startGame}
            ?disabled=${this.players.length < 2}
            class="start-game-button"
          >
            ${this.players.length === 1
              ? "Waiting for players..."
              : "Start Game"}
          </button>
        </div>
      </div>
    `;
  }

  public open() {
    createLobby()
      .then((lobby) => {
        this.lobbyId = lobby.gameID;
        // join lobby
      })
      .then(() => {
        this.dispatchEvent(
          new CustomEvent("join-lobby", {
            detail: {
              gameType: GameType.Private,
              lobby: {
                gameID: this.lobbyId,
              },
              map: this.selectedMap,
              difficulty: this.selectedDifficulty,
              disableNPCs: this.disableNPCs,
              bots: this.bots,
              infiniteGold: this.infiniteGold,
              infiniteTroops: this.infiniteTroops,
              instantBuild: this.instantBuild,
            },
            bubbles: true,
            composed: true,
          }),
        );
      });
    this.isModalOpen = true;
    this.playersInterval = setInterval(() => this.pollPlayers(), 1000);
  }

  public close() {
    this.isModalOpen = false;
    this.copySuccess = false;
    if (this.playersInterval) {
      clearInterval(this.playersInterval);
      this.playersInterval = null;
    }
    // Clear any pending bot updates
    if (this.botsUpdateTimer !== null) {
      clearTimeout(this.botsUpdateTimer);
      this.botsUpdateTimer = null;
    }
  }
  private async handleRandomMapToggle() {
    this.useRandomMap = true;
    this.putGameConfig();
  }
  private async handleMapSelection(value: GameMapType) {
    this.selectedMap = value;
    this.useRandomMap = false;
    this.putGameConfig();
  }
  private async handleDifficultySelection(value: Difficulty) {
    this.selectedDifficulty = value;
    this.putGameConfig();
  }

  // Modified to include debouncing
  private handleBotsChange(e: Event) {
    const value = parseInt((e.target as HTMLInputElement).value);
    if (isNaN(value) || value < 0 || value > 400) {
      return;
    }

    // Update the display value immediately
    this.bots = value;

    // Clear any existing timer
    if (this.botsUpdateTimer !== null) {
      clearTimeout(this.botsUpdateTimer);
    }

    // Set a new timer to call putGameConfig after 300ms of inactivity
    this.botsUpdateTimer = window.setTimeout(() => {
      this.putGameConfig();
      this.botsUpdateTimer = null;
    }, 300);
  }

  private handleInstantBuildChange(e: Event) {
    this.instantBuild = Boolean((e.target as HTMLInputElement).checked);
    this.putGameConfig();
  }
  private handleInfiniteGoldChange(e: Event) {
    this.infiniteGold = Boolean((e.target as HTMLInputElement).checked);
    this.putGameConfig();
  }
  private handleInfiniteTroopsChange(e: Event) {
    this.infiniteTroops = Boolean((e.target as HTMLInputElement).checked);
    this.putGameConfig();
  }

  private async handleDisableNPCsChange(e: Event) {
    this.disableNPCs = Boolean((e.target as HTMLInputElement).checked);
    consolex.log(`updating disable npcs to ${this.disableNPCs}`);
    this.putGameConfig();
  }

  private async putGameConfig() {
<<<<<<< HEAD
    const response = await fetch(
      `${window.location.origin}/${getServerConfig().workerPath(this.lobbyId)}/game/${this.lobbyId}`,
=======
    const config = await getServerConfigFromClient();
    const response = await fetch(
      `${window.location.origin}/${config.workerPath(this.lobbyId)}/api/game/${this.lobbyId}`,
>>>>>>> 1dc78646
      {
        method: "PUT",
        headers: {
          "Content-Type": "application/json",
        },
        body: JSON.stringify({
          gameMap: this.selectedMap,
          difficulty: this.selectedDifficulty,
          disableNPCs: this.disableNPCs,
          bots: this.bots,
          infiniteGold: this.infiniteGold,
          infiniteTroops: this.infiniteTroops,
          instantBuild: this.instantBuild,
        } as GameConfig),
      },
    );
<<<<<<< HEAD
  }

  private getRandomMap(): GameMapType {
    const maps = Object.values(GameMapType);
    const randIdx = Math.floor(Math.random() * maps.length);
    return maps[randIdx] as GameMapType;
=======
>>>>>>> 1dc78646
  }

  private async startGame() {
    if (this.useRandomMap) {
      this.selectedMap = this.getRandomMap();
    }

    await this.putGameConfig();
    consolex.log(
      `Starting private game with map: ${GameMapType[this.selectedMap]} ${this.useRandomMap ? " (Randomly selected)" : ""}`,
    );
    this.close();
<<<<<<< HEAD
    const response = await fetch(
      `${window.location.origin}/${getServerConfig().workerPath(this.lobbyId)}/start_game/${this.lobbyId}`,
=======
    const config = await getServerConfigFromClient();
    const response = await fetch(
      `${window.location.origin}/${config.workerPath(this.lobbyId)}/api/start_game/${this.lobbyId}`,
>>>>>>> 1dc78646
      {
        method: "POST",
        headers: {
          "Content-Type": "application/json",
        },
      },
    );
  }

  private async copyToClipboard() {
    try {
      //TODO: Convert id to url and copy
      await navigator.clipboard.writeText(
        `${location.origin}/join/${this.lobbyId}`,
      );
      this.copySuccess = true;
      setTimeout(() => {
        this.copySuccess = false;
      }, 2000);
    } catch (err) {
      consolex.error(`Failed to copy text: ${err}`);
    }
  }

  private async pollPlayers() {
<<<<<<< HEAD
    fetch(
      `/${getServerConfig().workerPath(this.lobbyId)}/game/${this.lobbyId}`,
      {
        method: "GET",
        headers: {
          "Content-Type": "application/json",
        },
=======
    const config = await getServerConfigFromClient();
    fetch(`/${config.workerPath(this.lobbyId)}/api/game/${this.lobbyId}`, {
      method: "GET",
      headers: {
        "Content-Type": "application/json",
>>>>>>> 1dc78646
      },
    )
      .then((response) => response.json())
      .then((data: GameInfo) => {
        console.log(`got response: ${data}`);
        this.players = data.clients.map((p) => p.username);
      });
  }
}

async function createLobby(): Promise<GameInfo> {
<<<<<<< HEAD
  const serverConfig = getServerConfig();
  try {
    const id = generateID();
    const response = await fetch(
      `/${serverConfig.workerPath(id)}/create_game/${id}`,
=======
  const config = await getServerConfigFromClient();
  try {
    const id = generateID();
    const response = await fetch(
      `/${config.workerPath(id)}/api/create_game/${id}`,
>>>>>>> 1dc78646
      {
        method: "POST",
        headers: {
          "Content-Type": "application/json",
        },
        // body: JSON.stringify(data), // Include this if you need to send data
      },
    );

    if (!response.ok) {
      throw new Error(`HTTP error! status: ${response.status}`);
    }

    const data = await response.json();
    consolex.log("Success:", data);

    return data as GameInfo;
  } catch (error) {
    consolex.error("Error creating lobby:", error);
    throw error; // Re-throw the error so the caller can handle it
  }
}<|MERGE_RESOLUTION|>--- conflicted
+++ resolved
@@ -6,16 +6,12 @@
 import "./components/Difficulties";
 import { DifficultyDescription } from "./components/Difficulties";
 import "./components/Maps";
+import randomMap from "../../resources/images/RandomMap.png";
 import { generateID } from "../core/Util";
-<<<<<<< HEAD
-import { getConfig, getServerConfig } from "../core/configuration/Config";
-import randomMap from "../../resources/images/RandomMap.png";
-=======
 import {
   getConfig,
   getServerConfigFromClient,
 } from "../core/configuration/Config";
->>>>>>> 1dc78646
 
 @customElement("host-lobby-modal")
 export class HostLobbyModal extends LitElement {
@@ -586,10 +582,12 @@
       this.botsUpdateTimer = null;
     }
   }
+
   private async handleRandomMapToggle() {
     this.useRandomMap = true;
     this.putGameConfig();
   }
+
   private async handleMapSelection(value: GameMapType) {
     this.selectedMap = value;
     this.useRandomMap = false;
@@ -642,14 +640,9 @@
   }
 
   private async putGameConfig() {
-<<<<<<< HEAD
-    const response = await fetch(
-      `${window.location.origin}/${getServerConfig().workerPath(this.lobbyId)}/game/${this.lobbyId}`,
-=======
     const config = await getServerConfigFromClient();
     const response = await fetch(
       `${window.location.origin}/${config.workerPath(this.lobbyId)}/api/game/${this.lobbyId}`,
->>>>>>> 1dc78646
       {
         method: "PUT",
         headers: {
@@ -666,15 +659,12 @@
         } as GameConfig),
       },
     );
-<<<<<<< HEAD
   }
 
   private getRandomMap(): GameMapType {
     const maps = Object.values(GameMapType);
     const randIdx = Math.floor(Math.random() * maps.length);
     return maps[randIdx] as GameMapType;
-=======
->>>>>>> 1dc78646
   }
 
   private async startGame() {
@@ -687,14 +677,9 @@
       `Starting private game with map: ${GameMapType[this.selectedMap]} ${this.useRandomMap ? " (Randomly selected)" : ""}`,
     );
     this.close();
-<<<<<<< HEAD
-    const response = await fetch(
-      `${window.location.origin}/${getServerConfig().workerPath(this.lobbyId)}/start_game/${this.lobbyId}`,
-=======
     const config = await getServerConfigFromClient();
     const response = await fetch(
       `${window.location.origin}/${config.workerPath(this.lobbyId)}/api/start_game/${this.lobbyId}`,
->>>>>>> 1dc78646
       {
         method: "POST",
         headers: {
@@ -720,23 +705,13 @@
   }
 
   private async pollPlayers() {
-<<<<<<< HEAD
-    fetch(
-      `/${getServerConfig().workerPath(this.lobbyId)}/game/${this.lobbyId}`,
-      {
-        method: "GET",
-        headers: {
-          "Content-Type": "application/json",
-        },
-=======
     const config = await getServerConfigFromClient();
     fetch(`/${config.workerPath(this.lobbyId)}/api/game/${this.lobbyId}`, {
       method: "GET",
       headers: {
         "Content-Type": "application/json",
->>>>>>> 1dc78646
       },
-    )
+    })
       .then((response) => response.json())
       .then((data: GameInfo) => {
         console.log(`got response: ${data}`);
@@ -746,19 +721,11 @@
 }
 
 async function createLobby(): Promise<GameInfo> {
-<<<<<<< HEAD
-  const serverConfig = getServerConfig();
-  try {
-    const id = generateID();
-    const response = await fetch(
-      `/${serverConfig.workerPath(id)}/create_game/${id}`,
-=======
   const config = await getServerConfigFromClient();
   try {
     const id = generateID();
     const response = await fetch(
       `/${config.workerPath(id)}/api/create_game/${id}`,
->>>>>>> 1dc78646
       {
         method: "POST",
         headers: {
